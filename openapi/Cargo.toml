[package]
name = "openapi"
<<<<<<< HEAD
version = "0.2.0"
=======
version = "1.0.0"
>>>>>>> 62f82eaa
authors = ["OpenAPI Generator team and contributors"]
edition = "2018"

[lib]
name = "openapi"
path = "src/lib.rs"

[[example]]
name = "tower-client"
path = "./examples/clients/tower/main.rs"
required-features = [ "tower-client", "tower-trace" ]

[features]
default = [ "tower-client-rls", "tower-trace" ]
actix-server = [ "actix" ]
actix-client = [ "actix", "awc" ]
actix = [ "actix-web", "actix-web-opentelemetry", "rustls" ]
tower-client-rls = [ "tower-client", "rustls_feat" ]
tower-client-tls = [ "tower-client", "hyper_tls_feat" ]
tower-client = [ "tower-hyper" ]
tower-hyper = [ "hyper", "tower", "tower-http", "bytes", "http-body", "futures", "pin-project", "tokio" ]
hyper_tls_feat = [ "hyper-tls", "tokio-native-tls" ]
rustls_feat = [ "rustls", "webpki", "hyper-rustls" ]
tower-trace = [ "opentelemetry-jaeger", "tracing-opentelemetry", "opentelemetry", "opentelemetry-http", "tracing", "tracing-subscriber", "opentelemetry-semantic-conventions" ]

[dependencies]
serde = "^1.0"
serde_derive = "^1.0"
serde_json = "^1.0"
url = { version = "^2.2", features = ["serde"] }
async-trait = "0.1.42"
dyn-clonable = "0.9.0"
uuid = { version = "0.8", features = ["serde", "v4"] }
serde_urlencoded = "0.7"

# actix dependencies
<<<<<<< HEAD
actix-web = { version = "4.0.0-beta.19", features = ["rustls"], optional = true }
actix-web-opentelemetry = { version = "0.11.0-beta.7", optional = true }
awc = { version = "3.0.0-beta.18", optional = true }
rustls = { version = "0.19.1", optional = true, features = [ "dangerous_configuration" ] }
=======
actix-web = { version = "4.0.0-beta.9", features = ["rustls"], optional = true }
actix-web-opentelemetry = { version = "0.11.0-beta.4", optional = true }
awc = { version = "3.0.0-beta.7", optional = true }
>>>>>>> 62f82eaa

# tower and hyper dependencies
hyper = { version = "0.14.13", features = [ "client", "http1", "http2", "tcp", "stream" ], optional = true }
tower = { version = "0.4.8", features = [ "timeout", "util" ], optional = true }
tower-http = { version = "0.1.1", features = [ "trace", "map-response-body", "auth" ], optional = true }
bytes = {version = "1.1.0", optional = true }
tokio = { version = "1.12.0", features = ["full"], optional = true }
http-body = { version = "0.4.3", optional = true }
futures = { version = "0.3.17", optional = true }
pin-project = { version = "1.0.8", optional = true }
# SSL
rustls = { version = "0.19.1", optional = true, features = [ "dangerous_configuration" ] }
webpki = { version = "0.21.4", optional = true }
hyper-rustls = { version = "0.22.1", optional = true }
hyper-tls = { version = "0.5.0", optional = true }
tokio-native-tls = { version = "0.3.0", optional = true }
# tracing and telemetry
opentelemetry-jaeger = { version = "0.15.0", features = ["rt-tokio-current-thread"], optional = true  }
tracing-opentelemetry = { version = "0.15.0", optional = true }
opentelemetry = { version = "0.16.0", features = ["rt-tokio-current-thread"], optional = true }
opentelemetry-http = { version = "0.5.0", optional = true }
tracing = { version = "0.1.28", optional = true }
tracing-subscriber = { version = "0.2.24", optional = true }
opentelemetry-semantic-conventions = { version = "0.8.0", optional = true }<|MERGE_RESOLUTION|>--- conflicted
+++ resolved
@@ -1,10 +1,6 @@
 [package]
 name = "openapi"
-<<<<<<< HEAD
-version = "0.2.0"
-=======
 version = "1.0.0"
->>>>>>> 62f82eaa
 authors = ["OpenAPI Generator team and contributors"]
 edition = "2018"
 
@@ -41,16 +37,9 @@
 serde_urlencoded = "0.7"
 
 # actix dependencies
-<<<<<<< HEAD
 actix-web = { version = "4.0.0-beta.19", features = ["rustls"], optional = true }
 actix-web-opentelemetry = { version = "0.11.0-beta.7", optional = true }
 awc = { version = "3.0.0-beta.18", optional = true }
-rustls = { version = "0.19.1", optional = true, features = [ "dangerous_configuration" ] }
-=======
-actix-web = { version = "4.0.0-beta.9", features = ["rustls"], optional = true }
-actix-web-opentelemetry = { version = "0.11.0-beta.4", optional = true }
-awc = { version = "3.0.0-beta.7", optional = true }
->>>>>>> 62f82eaa
 
 # tower and hyper dependencies
 hyper = { version = "0.14.13", features = [ "client", "http1", "http2", "tcp", "stream" ], optional = true }
